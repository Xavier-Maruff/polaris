--- conflicted
+++ resolved
@@ -1,7 +1,4 @@
-<<<<<<< HEAD
-=======
 use crate::ast::ast::{BinaryOp, UnaryOp};
->>>>>>> d0ef4b22
 use crate::{module::INVALID_MODULE_ID, symbol::NameResolverPassContext};
 
 pub fn declare_intrinsics(nr: &mut NameResolverPassContext) {
@@ -19,24 +16,6 @@
     ($nr:expr, $name:expr) => {{
         $nr.declare_type(INVALID_MODULE_ID, Some($name.to_string()), None);
     }};
-<<<<<<< HEAD
-}
-
-pub fn declare_intrinsic_primitives(nr: &mut NameResolverPassContext) {
-    decl_type_symbol!(nr, "bool");
-    decl_type_symbol!(nr, "int32");
-    decl_type_symbol!(nr, "int64");
-    decl_type_symbol!(nr, "uint32");
-    decl_type_symbol!(nr, "uint64");
-    decl_type_symbol!(nr, "float32");
-    decl_type_symbol!(nr, "float64");
-    decl_type_symbol!(nr, "string");
-    decl_type_symbol!(nr, "void");
-    decl_type_symbol!(nr, "vector");
-}
-
-pub fn declare_intrinsic_directives(nr: &mut NameResolverPassContext) {
-=======
 }
 
 pub fn declare_intrinsic_primitives(nr: &mut NameResolverPassContext) {
@@ -125,7 +104,6 @@
 }
 
 fn declare_intrinsic_directives(nr: &mut NameResolverPassContext) {
->>>>>>> d0ef4b22
     decl_symbol!(nr, "@module");
     decl_symbol!(nr, "@import");
     decl_symbol!(nr, "@host");
