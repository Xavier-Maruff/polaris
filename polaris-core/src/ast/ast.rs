use std::fmt::{self, Binary};

use crate::diagnostic::Diagnostic;
use crate::module::ModuleId;
use crate::parse::CodeSpan;
use crate::symbol::SymbolId;
use crate::{collect_expr_diagnostics, collect_node_diagnostics};

#[derive(Debug, Clone, PartialEq)]
pub struct Node {
    pub variant: Variant,
    pub scope_id: Option<SymbolId>,
    pub type_id: Option<SymbolId>,
    pub warnings: Option<Vec<Diagnostic>>,
    pub errors: Option<Vec<Diagnostic>>,
    pub span: CodeSpan,
    pub export: bool,
}

#[derive(Debug, Clone, PartialEq, Eq)]
pub struct TypeIdent {
    pub body_symbol_id: SymbolId,
    pub params: Vec<TypeIdent>,
}

#[derive(Debug, Clone, PartialEq)]
pub enum Variant {
    Failed,
    Dead,
    Program {
        file: String,
        module_id: Option<ModuleId>,
        children: Vec<Node>,
    },

    Expr(ExprNode),
    StructDecl {
        ident: Box<Node>,
        fields: Vec<(String, Node)>,
    },
    FuncDecl {
        ident: Option<Box<Node>>,
        capture_list: Option<Vec<Node>>,
        params: Vec<Node>,
        return_type: Option<Box<Node>>,
        body: Option<Box<Node>>,
        is_async: bool,
        is_extern: bool,
    },
    VarDecl {
        name: String,
        id: Option<SymbolId>,
        var_type: Option<Box<Node>>,
        modifiable: bool,
        initialiser: Option<Box<Node>>,
    },
    EnumDecl {
        ident: Box<Node>,
        variants: Vec<(String, Option<Node>)>,
    },
    InterfaceDecl {
        ident: Box<Node>,
        interface: Vec<Node>,
    },
    ImplDecl {
        interface: Option<Box<Node>>,
        target: Box<Node>,
        methods: Vec<Node>,
    },
    Block {
        children: Vec<Node>,
    },
    Return {
        value: Option<Box<Node>>,
    },
    Yield {
        value: Option<Box<Node>>,
    },
    Break,
    Continue,
    Assert {
        condition: Box<Node>,
        messages: Vec<Node>,
    },
    If {
        condition: Box<Node>,
        then_branch: Box<Node>,
        else_branch: Option<Box<Node>>,
    },
    For {
        variant: ForVariant,
        body: Box<Node>,
    },
    TypeDecl {
        ident: Box<Node>,
        alias_of: Box<Node>,
    },
    ActorDecl {
        ident: Box<Node>,
        methods: Vec<Node>,
        fields: Vec<(String, Node)>,
    },
    Defer {
        body: Box<Node>,
    },
}

#[derive(Debug, Clone, PartialEq)]
pub enum ForVariant {
    ForWhile {
        condition: Box<Node>,
    },
    ForIter {
        ident: Box<Node>,
        iterable: Box<Node>,
    },
    ForInfinite,
}

impl fmt::Display for ForVariant {
    fn fmt(&self, f: &mut std::fmt::Formatter<'_>) -> std::fmt::Result {
        match self {
            ForVariant::ForWhile { condition } => write!(f, "{}", condition),
            ForVariant::ForIter { ident, iterable } => write!(f, "{} in {}", ident, iterable),
            ForVariant::ForInfinite => Ok(()),
        }
    }
}

#[derive(Debug, Clone, PartialEq, Eq)]
pub enum MemoryMode {
    Auto,
    Ref,
    Weak,
}

impl fmt::Display for MemoryMode {
    fn fmt(&self, f: &mut fmt::Formatter<'_>) -> fmt::Result {
        match self {
            MemoryMode::Ref => write!(f, "ref"),
            MemoryMode::Weak => write!(f, "weak"),
            _ => Ok(()),
        }
    }
}

#[derive(Debug, Clone, PartialEq)]
pub enum ExprNode {
    Empty,
    String(String),
    Ident {
        name: String,
        type_args: Vec<Node>,
        memory_mode: MemoryMode,
        id: Option<SymbolId>,
        is_directive: bool,
        is_type: bool,
    },
    BoolLit(bool),
    IntLit(i64),
    FloatLit(f64),
    CharLit(String),
    TupleLit {
        elements: Vec<Node>,
    },
    BinaryOp {
        op: BinaryOp,
        lhs: Box<Node>,
        rhs: Box<Node>,
    },
    StructLit {
        struct_ident: Option<Box<Node>>,
        fields: Vec<(String, Node)>,
    },
    ActorLit {
        actor_ident: Box<Node>,
        fields: Vec<(String, Node)>,
    },
    Call {
        callee: Box<Node>,
        args: Vec<Node>,
    },
    ListLit {
        elements: Vec<Node>,
    },
    Match {
        subject: Box<Node>,
        cases: Vec<(Node, Node)>,
    },
    FieldAccess {
        base: Box<Node>,
        field: String,
    },
    Index {
        base: Box<Node>,
        index: Box<Node>,
    },
    UnaryOp {
        op: UnaryOp,
        operand: Box<Node>,
    },
}

#[derive(Debug, Clone, PartialEq, Eq)]
pub enum BinaryOp {
    Add,
    Subtract,
    Multiply,
    Divide,
    Modulo,
    Equiv,
    NotEquiv,
    LessThan,
    LessThanEquiv,
    GreaterThan,
    GreaterThanEquiv,
    BitAnd,
    BitOr,
    BitXor,
    BitNot,
    //TODO: bit shift operators
    And,
    Or,
    Not,
    Assign,
}

#[derive(Debug, Clone, PartialEq, Eq)]
pub enum UnaryOp {
    Minus,
    Not,
    BitNot,
    Ref,
    Deref,
    BindMonad,
    Await,
    Block,
    FusedAssign,
    Spread,
    Spawn,
}

impl Variant {
    pub fn user_friendly_name(&self) -> String {
        match self {
            Variant::Dead => "dead node".to_string(),
            Variant::Failed => "failed node".to_string(),
            Variant::Program { .. } => "program".to_string(),
            Variant::Expr(expr) => expr.user_friendly_name(),
            Variant::StructDecl { ident, .. } => {
                if let Some(ident) = ident.get_ident() {
                    format!("struct `{}`", ident)
                } else {
                    "struct".to_string()
                }
            }
            Variant::FuncDecl { ident, .. } => {
                if let Some(ident) = ident {
                    format!(
                        "function `{}`",
                        ident.get_ident().unwrap_or("unknown".to_string())
                    )
                } else {
                    "function".to_string()
                }
            }
            Variant::VarDecl { name, .. } => format!("variable `{}`", name),
            Variant::EnumDecl { ident, .. } => {
                if let Some(ident) = ident.get_ident() {
                    format!("enum `{}`", ident)
                } else {
                    "enum".to_string()
                }
            }
            Variant::InterfaceDecl { ident, .. } => {
                if let Some(ident) = ident.get_ident() {
                    format!("interface `{}`", ident)
                } else {
                    "interface".to_string()
                }
            }
            Variant::ImplDecl { target, .. } => {
                if let Some(ident) = target.get_ident() {
                    format!("implementation for `{}`", ident)
                } else {
                    "implementation".to_string()
                }
            }
            Variant::Block { .. } => "block".to_string(),
            Variant::Return { value } => {
                if let Some(val) = value {
                    format!("return with value `{}`", val)
                } else {
                    "return".to_string()
                }
            }
            Variant::Yield { value } => {
                if let Some(val) = value {
                    format!("yield with value `{}`", val)
                } else {
                    "yield".to_string()
                }
            }
            Variant::Break => "break statement".to_string(),
            Variant::Continue => "continue statement".to_string(),
            Variant::Assert {
                condition,
                messages,
            } => {
                let mut msg = format!("assertion on `{}`", condition);
                if !messages.is_empty() {
                    msg.push_str(" with messages: ");
                    msg.push_str(
                        &messages
                            .iter()
                            .map(|m| m.to_string())
                            .collect::<Vec<_>>()
                            .join(", "),
                    );
                }
                msg
            }
            Variant::If {
                condition,
                then_branch,
                else_branch,
            } => {
                let mut msg = format!("if statement on `{}`", condition);
                msg.push_str(&format!(" then branch: {}", then_branch));
                if let Some(else_branch) = else_branch {
                    msg.push_str(&format!(" else branch: {}", else_branch));
                }
                msg
            }
            Variant::For { variant, body } => {
                format!("for loop with variant `{}` and body `{}`", variant, body)
            }
            Variant::TypeDecl { ident, .. } => {
                if let Some(ident) = ident.get_ident() {
                    format!("type declaration `{}`", ident)
                } else {
                    "type declaration".to_string()
                }
            }
            Variant::ActorDecl {
                ident,
                methods,
                fields,
            } => {
                let mut msg = format!(
                    "actor `{}`",
                    ident.get_ident().unwrap_or("unknown".to_string())
                );
                if !fields.is_empty() {
                    msg.push_str(" with fields");
                }
                if !methods.is_empty() {
                    msg.push_str(" and methods");
                }
                msg
            }
            Variant::Defer { body } => {
                format!("defer statement with body `{}`", body)
            }
        }
    }
}

impl fmt::Display for UnaryOp {
    fn fmt(&self, f: &mut fmt::Formatter<'_>) -> fmt::Result {
        match self {
            UnaryOp::Minus => write!(f, "-"),
            UnaryOp::Not => write!(f, "!"),
            UnaryOp::BitNot => write!(f, "~"),
            UnaryOp::Deref => write!(f, "*"),
            UnaryOp::BindMonad => write!(f, "?"),
            UnaryOp::Await => write!(f, "await "),
            UnaryOp::Block => write!(f, "block "),
            UnaryOp::FusedAssign => write!(f, "="),
            UnaryOp::Spread => write!(f, "..."),
            UnaryOp::Spawn => write!(f, "spawn "),
            UnaryOp::Ref => write!(f, "ref "),
        }
    }
}

impl UnaryOp {
    pub fn name(&self) -> &'static str {
        match self {
            UnaryOp::Minus => "numerical_negation",
            UnaryOp::Not => "logical_negation",
            UnaryOp::BitNot => "bitwise_negation",
            UnaryOp::Deref => "dereference",
            UnaryOp::BindMonad => "bind_monad",
            UnaryOp::Await => "await",
            UnaryOp::Block => "block",
            UnaryOp::FusedAssign => "fused_assignment",
            UnaryOp::Spread => "spread",
            UnaryOp::Spawn => "spawn",
            UnaryOp::Ref => "reference",
        }
    }
}

impl BinaryOp {
    pub fn name(&self) -> &'static str {
        match self {
            BinaryOp::Add => "sum",
            BinaryOp::Assign => "assign",
            BinaryOp::BitAnd => "bitwise_and",
            BinaryOp::BitOr => "bitwise_or",
            BinaryOp::BitXor => "bitwise_xor",
            BinaryOp::BitNot => "bitwise_not",
            BinaryOp::And => "boolean_conjunction",
            BinaryOp::Or => "boolean_disjunction",
            BinaryOp::Not => "boolean_negation",
            BinaryOp::Subtract => "difference",
            BinaryOp::Multiply => "product",
            BinaryOp::Divide => "quotient",
            BinaryOp::Modulo => "modulus",
            BinaryOp::Equiv => "equivalence",
            BinaryOp::NotEquiv => "non_equivalence",
            BinaryOp::LessThan => "less_than",
            BinaryOp::GreaterThan => "greater_than",
            BinaryOp::LessThanEquiv => "less_than_or_equivalent",
            BinaryOp::GreaterThanEquiv => "greater_than_or_equivalent",
        }
    }
}

impl fmt::Display for BinaryOp {
    fn fmt(&self, f: &mut fmt::Formatter<'_>) -> fmt::Result {
        match self {
            BinaryOp::Add => write!(f, "+"),
            BinaryOp::Subtract => write!(f, "-"),
            BinaryOp::Multiply => write!(f, "*"),
            BinaryOp::Divide => write!(f, "/"),
            BinaryOp::Modulo => write!(f, "%"),
            BinaryOp::Equiv => write!(f, "=="),
            BinaryOp::NotEquiv => write!(f, "!="),
            BinaryOp::LessThan => write!(f, "<"),
            BinaryOp::LessThanEquiv => write!(f, "<="),
            BinaryOp::GreaterThan => write!(f, ">"),
            BinaryOp::GreaterThanEquiv => write!(f, ">="),
            BinaryOp::BitAnd => write!(f, "&"),
            BinaryOp::BitOr => write!(f, "|"),
            BinaryOp::BitXor => write!(f, "^"),
            BinaryOp::BitNot => write!(f, "~"),
            BinaryOp::And => write!(f, "&&"),
            BinaryOp::Or => write!(f, "||"),
            BinaryOp::Not => write!(f, "!"),
            BinaryOp::Assign => write!(f, "="),
        }
    }
}

impl ExprNode {
    pub fn get_type_args(&self) -> Option<&Vec<Node>> {
        match self {
            ExprNode::Ident { type_args, .. } => Some(type_args),
            _ => None,
        }
    }
    pub fn get_ident(&self) -> Option<String> {
        match self {
            ExprNode::Ident { name, .. } => Some(name.to_string()),
            ExprNode::Call { callee, .. } => callee.get_ident(),
            _ => None,
        }
    }

    pub fn is_type_ident(&self) -> bool {
        match self {
            ExprNode::Ident { is_type, .. } => *is_type,
            _ => false,
        }
    }

    pub fn user_friendly_name(&self) -> String {
        match self {
            ExprNode::Empty => "empty expression".to_string(),
            ExprNode::String(_) => "string literal".to_string(),
            ExprNode::Ident { name, .. } => format!("identifier `{}`", name),
            ExprNode::IntLit(_) => "integer literal".to_string(),
            ExprNode::FloatLit(_) => "float literal".to_string(),
            ExprNode::BoolLit(_) => "boolean literal".to_string(),
            ExprNode::CharLit(_) => "character literal".to_string(),
            ExprNode::TupleLit { .. } => "tuple literal".to_string(),
            ExprNode::BinaryOp { op, .. } => format!("binary operation `{}`", op),
            ExprNode::StructLit { struct_ident, .. } => {
                if let Some(ident) = struct_ident {
                    format!("struct literal `{}`", ident)
                } else {
                    "struct literal".to_string()
                }
            }
            ExprNode::ActorLit {
                actor_ident,
                fields,
                ..
            } => {
                if fields.is_empty() {
                    format!("actor literal `{}`", actor_ident)
                } else {
                    format!("actor literal `{}` with fields", actor_ident)
                }
            }
            ExprNode::Call { callee, .. } => {
                if let Some(ident) = callee.get_ident() {
                    format!("function call to `{}`", ident)
                } else {
                    "function call".to_string()
                }
            }
            ExprNode::ListLit { .. } => "list literal".to_string(),
            ExprNode::Match { subject, .. } => {
                format!("match expression on `{}`", subject)
            }
            ExprNode::FieldAccess { base, field } => {
                format!("field access `{}` on `{}`", field, base)
            }
            ExprNode::Index { base, index } => {
                format!("indexing `{}` with `{}`", base, index)
            }
            ExprNode::UnaryOp { op, operand } => {
                format!("unary operation `{}` on `{}`", op, operand)
            }
        }
    }

    pub fn warnings(&self) -> Vec<Diagnostic> {
        let mut warnings = Vec::new();
        collect_expr_diagnostics!(self, warnings, warnings);
        warnings
    }

    pub fn errors(&self) -> Vec<Diagnostic> {
        let mut errors = Vec::new();
        collect_expr_diagnostics!(self, errors, errors);
        errors
    }

    pub fn get_directive(&self) -> Option<String> {
        match self {
            ExprNode::Ident {
                is_directive, name, ..
            } => {
                if *is_directive {
                    Some(name.clone())
                } else {
                    None
                }
            }
            ExprNode::Call { callee, .. } => callee.get_directive(),
            _ => None,
        }
    }

    pub fn set_symbol_id(&mut self, id: SymbolId) {
        match self {
            ExprNode::Ident { id: i, .. } => *i = Some(id),
            _ => {}
        }
    }
}

impl Node {
    pub fn new(variant: Variant) -> Self {
        Self {
            variant,
            span: CodeSpan::new(0, 0),
            warnings: None,
            errors: None,
            export: false,
            scope_id: None,
            type_id: None,
        }
    }

    pub fn new_with_span(variant: Variant, span: CodeSpan) -> Self {
        Self {
            variant,
            span: span,
            warnings: None,
            errors: None,
            export: false,
            scope_id: None,
            type_id: None,
        }
    }

    pub fn add_error(&mut self, error: Diagnostic) {
        if self.errors.is_none() {
            self.errors = Some(Vec::new());
        }
        self.errors.as_mut().unwrap().push(error);
    }

    pub fn add_warning(&mut self, warning: Diagnostic) {
        if self.warnings.is_none() {
            self.warnings = Some(Vec::new());
        }
        self.warnings.as_mut().unwrap().push(warning);
    }

    pub fn warnings(&self) -> Vec<Diagnostic> {
        let mut warnings = match &self.warnings {
            Some(w) => w.clone(),
            None => Vec::new(),
        };
        collect_node_diagnostics!(self, warnings, warnings);
        warnings
    }

    pub fn errors(&self) -> Vec<Diagnostic> {
        let mut errors = match &self.errors {
            Some(e) => e.clone(),
            None => Vec::new(),
        };

        collect_node_diagnostics!(self, errors, errors);
        errors
    }

    pub fn get_type_args(&self) -> Option<&Vec<Node>> {
        match &self.variant {
            Variant::Expr(node) => node.get_type_args(),
            _ => None,
        }
    }

    pub fn get_directive(&self) -> Option<String> {
        match &self.variant {
            Variant::Expr(node) => node.get_directive(),
            _ => None,
        }
    }

    pub fn get_string(&self) -> Option<String> {
        match &self.variant {
            Variant::Expr(ExprNode::String(s)) => Some(s.clone()),
            _ => None,
        }
    }

<<<<<<< HEAD
=======
    pub fn get_symbol_id(&mut self) -> &mut Option<SymbolId> {
        match &mut self.variant {
            //TODO: there might be others, jsut eyeballed this wihtout thinking too much
            Variant::Expr(ExprNode::Ident { id, .. }) => id,
            Variant::EnumDecl { ident, .. }
            | Variant::StructDecl { ident, .. }
            | Variant::TypeDecl { ident, .. }
            | Variant::ActorDecl { ident, .. } => ident.get_symbol_id(),
            _ => unreachable!("Tried to get symbol id for non-symbol node"),
        }
    }

>>>>>>> d0ef4b22
    //symbol id + type param ids
    pub fn get_symbol_ids(&self) -> Option<TypeIdent> {
        match &self.variant {
            Variant::Expr(ExprNode::Ident { id, type_args, .. }) => {
                assert!(id.is_some(), "Identifier must have a symbol id");

                let type_params = type_args
                    .iter()
                    .map(|t| t.get_symbol_ids())
                    .filter(|t| t.is_some())
                    .map(|t| t.unwrap())
                    .collect::<Vec<_>>();

                assert!(
                    type_args.len() == type_params.len(),
                    "Not all type argument symbols associated ids"
                );

                Some(TypeIdent {
                    body_symbol_id: id.unwrap(),
                    params: type_params,
                })
            }
            _ => None,
        }
    }

    pub fn get_ident(&self) -> Option<String> {
        match &self.variant {
            Variant::FuncDecl {
                ident: Some(ident), ..
            } => {
                if let Variant::Expr(node) = &ident.variant {
                    node.get_ident()
                } else {
                    None
                }
            }
            Variant::ActorDecl { ident, .. } => {
                if let Variant::Expr(node) = &ident.variant {
                    node.get_ident()
                } else {
                    None
                }
            }
            Variant::StructDecl { ident, .. } => {
                if let Variant::Expr(node) = &ident.variant {
                    node.get_ident()
                } else {
                    None
                }
            }
            Variant::TypeDecl { ident, .. } => {
                if let Variant::Expr(node) = &ident.variant {
                    node.get_ident()
                } else {
                    None
                }
            }
            Variant::EnumDecl { ident, .. } => {
                if let Variant::Expr(node) = &ident.variant {
                    node.get_ident()
                } else {
                    None
                }
            }
            Variant::InterfaceDecl { ident, .. } => {
                if let Variant::Expr(node) = &ident.variant {
                    node.get_ident()
                } else {
                    None
                }
            }
            Variant::VarDecl { name, .. } => Some(name.clone()),
            Variant::Expr(node) => node.get_ident(),
            _ => None,
        }
    }

    pub fn is_expr(&self) -> bool {
        matches!(self.variant, Variant::Expr(_))
    }

    pub fn is_type_ident(&self) -> bool {
        match &self.variant {
            Variant::Expr(node) => node.is_type_ident(),
            Variant::StructDecl { .. }
            | Variant::ActorDecl { .. }
            | Variant::TypeDecl { .. }
            | Variant::EnumDecl { .. }
            | Variant::InterfaceDecl { .. } => true,
            _ => false,
        }
    }

    pub fn set_symbol_id(&mut self, id: SymbolId) {
        match &mut self.variant {
            Variant::Expr(expr) => expr.set_symbol_id(id),
            Variant::ActorDecl { ident, .. }
            | Variant::EnumDecl { ident, .. }
            | Variant::StructDecl { ident, .. }
            | Variant::TypeDecl { ident, .. }
            | Variant::InterfaceDecl { ident, .. } => {
                ident.set_symbol_id(id);
            }
            Variant::FuncDecl { ident, .. } => {
                if let Some(ident) = ident {
                    ident.set_symbol_id(id);
                }
            }
            _ => {}
        }
    }
}

impl fmt::Display for Node {
    fn fmt(&self, f: &mut fmt::Formatter<'_>) -> fmt::Result {
        match &self.variant {
            Variant::Dead => Ok(()),
            Variant::Failed => write!(f, "/* <failed> */\n"),
            Variant::Program { children, .. } => {
                for child in children {
                    write!(
                        f,
                        "{}{}\n",
                        if child.export { "export " } else { "" },
                        child
                    )?;
                }
                Ok(())
            }
            Variant::Block { children } => {
                write!(f, "{{\n")?;
                for (_i, child) in children.iter().enumerate() {
                    write!(f, "  {};\n", child)?;
                }
                write!(f, " }}\n")
            }
            Variant::Defer { body } => {
                write!(f, "defer {};\n", body)
            }
            Variant::TypeDecl { ident, alias_of } => {
                write!(f, "type {} = {};\n", ident, alias_of)
            }
            Variant::ActorDecl {
                ident,
                methods,
                fields,
            } => {
                write!(f, "actor {} {{\n", ident)?;
                if !fields.is_empty() {
                    for (name, field) in fields {
                        write!(f, "  {}: {},\n", name, field)?;
                    }
                } else {
                    write!(f, ";")?;
                }
                if !methods.is_empty() {
                    write!(f, "\n")?;
                    for method in methods {
                        write!(f, "{}", method)?;
                    }
                }
                write!(f, "}}\n")?;
                Ok(())
            }
            Variant::Break => write!(f, "break;\n"),
            Variant::Continue => write!(f, "continue;\n"),
            Variant::Assert {
                condition,
                messages,
            } => {
                write!(f, "assert({}", condition)?;
                for message in messages {
                    write!(f, ", {}", message)?;
                }
                write!(f, ");\n")
            }
            Variant::If {
                condition,
                then_branch,
                else_branch,
            } => {
                write!(f, "if {} \n", condition)?;
                write!(f, "{}", then_branch)?;
                if let Some(else_branch) = else_branch {
                    write!(f, "else {}", else_branch)?;
                }
                write!(f, "\n")
            }
            Variant::EnumDecl { ident, variants } => {
                write!(f, "enum {} {{\n ", ident)?;
                for (_i, (name, value)) in variants.iter().enumerate() {
                    write!(f, "  {}", name)?;
                    if let Some(val) = value {
                        write!(f, "({})", val)?;
                    }
                    write!(f, ",\n")?;
                }
                write!(f, "\n}}\n")
            }
            Variant::Return { value } => {
                write!(f, "return")?;
                if let Some(val) = value {
                    write!(f, " {}", val)?;
                }
                Ok(())
            }
            Variant::Yield { value } => {
                write!(f, "yield")?;
                if let Some(val) = value {
                    write!(f, " {}", val)?;
                }
                Ok(())
            }
            Variant::For { variant, body } => {
                write!(f, "for {} ", variant)?;
                write!(f, "{}", body)?;
                Ok(())
            }

            Variant::Expr(expr) => write!(f, "{}", expr),
            Variant::StructDecl { ident, fields } => {
                write!(f, "struct {} {{\n ", ident)?;
                for (name, field) in fields {
                    write!(f, "  {}: {},\n", name, field)?;
                }
                write!(f, "}}\n")
            }

            Variant::FuncDecl {
                ident,
                params,
                return_type,
                body,
                capture_list,
                is_async,
                is_extern,
            } => {
                if *is_extern {
                    write!(f, "extern ")?;
                }

                if *is_async {
                    write!(f, "async ")?;
                }
                write!(f, "func")?;
                match ident {
                    Some(ident) => write!(f, " {}", ident)?,
                    None => {}
                }

                match capture_list {
                    Some(capture_list) => {
                        write!(
                            f,
                            "[{}]",
                            capture_list
                                .iter()
                                .map(|c| c.to_string())
                                .collect::<Vec<_>>()
                                .join(", ")
                        )?;
                    }
                    None => {}
                }

                write!(f, "(")?;
                for (i, param) in params.iter().enumerate() {
                    if i > 0 {
                        write!(f, ", ")?;
                    }
                    write!(f, "{}", param)?;
                }
                write!(f, ")")?;
                if let Some(ret) = return_type {
                    write!(f, ": {}", ret)?;
                }
                if let Some(b) = body {
                    write!(f, " {}", b)?;
                } else {
                    write!(f, ";\n")?;
                }
                Ok(())
            }
            Variant::VarDecl {
                name,
                var_type,
                initialiser,
                modifiable,
                ..
            } => {
                write!(f, "let ")?;
                if *modifiable {
                    write!(f, "mod ")?;
                }
                write!(f, "{}", name)?;
                if var_type.is_some() {
                    write!(f, ": {}", var_type.as_ref().unwrap())?;
                }
                if let Some(init) = initialiser {
                    write!(f, " = {}", init)?;
                }
                Ok(())
            }
            Variant::InterfaceDecl {
                ident,
                interface: functions,
            } => {
                write!(f, "interface {}", ident)?;
                write!(f, " {{\n ")?;
                for (_, func) in functions.iter().enumerate() {
                    write!(f, "{}", func)?;
                }
                write!(f, " }}\n")
            }
            Variant::ImplDecl {
                interface,
                target,
                methods,
            } => {
                write!(f, "impl")?;
                if interface.is_some() {
                    write!(f, " {}", interface.as_ref().unwrap())?;
                }
                write!(f, " {}", target)?;
                write!(f, " {{\n ")?;
                for (_i, method) in methods.iter().enumerate() {
                    writeln!(f, "{}", method)?;
                }
                write!(f, " }}\n")
            }
        }
    }
}

impl fmt::Display for ExprNode {
    fn fmt(&self, f: &mut fmt::Formatter<'_>) -> fmt::Result {
        match self {
            ExprNode::Empty => write!(f, "()"),
            ExprNode::String(s) => write!(f, "\"{}\"", s),
            ExprNode::Index { base, index } => {
                write!(f, "{}[{}]", base, index)
            }
            ExprNode::UnaryOp { op, operand } => {
                write!(f, "{}{}", op, operand)
            }
            ExprNode::FieldAccess { base, field } => {
                write!(f, "{}.{}", base, field)
            }
            ExprNode::TupleLit { elements } => {
                write!(
                    f,
                    "({})",
                    elements
                        .iter()
                        .map(|e| e.to_string())
                        .collect::<Vec<_>>()
                        .join(", ")
                )
            }
            ExprNode::ActorLit {
                actor_ident,
                fields,
            } => {
                write!(f, "actor::{}", actor_ident)?;
                if !fields.is_empty() {
                    write!(f, " {{\n")?;
                    for (name, field) in fields {
                        write!(f, "  {}: {},\n", name, field)?;
                    }
                    write!(f, " }}")?;
                } else {
                    write!(f, ";")?;
                }
                Ok(())
            }

            ExprNode::Ident {
                name,
                type_args,
                memory_mode,
                id,
                is_type,
                is_directive,
                ..
            } => {
                write!(f, "[")?;

                if *is_type {
                    write!(f, "type, ")?;
                }
                if let Some(id) = id {
                    write!(f, "id: {}, ", id)?;
                }
                if *is_directive {
                    write!(f, "directive")?;
                }
                write!(f, "] ")?;
                if memory_mode != &MemoryMode::Auto {
                    write!(f, "{} ", memory_mode)?;
                }

                write!(f, "{}", name)?;
                if !type_args.is_empty() {
                    let type_arg_str = type_args
                        .iter()
                        .map(|t| t.to_string())
                        .collect::<Vec<_>>()
                        .join(", ");
                    write!(f, "::<{}>", type_arg_str)?;
                }
                Ok(())
            }
            ExprNode::Match { subject, cases } => {
                write!(f, "match {} {{\n", subject)?;
                for (pattern, body) in cases {
                    write!(f, "  {} => {},\n", pattern, body)?;
                }
                write!(f, "}}\n")
            }
            ExprNode::StructLit {
                struct_ident,
                fields,
            } => {
                write!(f, "struct")?;
                if let Some(ident) = struct_ident {
                    write!(f, "::{}", ident)?;
                }
                write!(f, " {{\n")?;
                for (name, field) in fields.iter() {
                    write!(f, "{}: {},\n", name, field)?;
                }
                write!(f, " }}")
            }
            ExprNode::IntLit(i) => write!(f, "{}", i),
            ExprNode::FloatLit(v) => write!(f, "{}", v),
            ExprNode::BoolLit(b) => write!(f, "{}", if *b { "true" } else { "false" }),
            ExprNode::CharLit(c) => write!(f, "'{}'", c),
            ExprNode::BinaryOp { op, lhs, rhs } => {
                write!(f, "({} {} {})", lhs, op, rhs)
            }
            ExprNode::Call { callee, args } => {
                write!(f, "{}(", callee)?;
                for (i, arg) in args.iter().enumerate() {
                    if i > 0 {
                        write!(f, ", ")?;
                    }
                    write!(f, "{}", arg)?;
                }
                write!(f, ")")
            }
            ExprNode::ListLit { elements } => {
                write!(
                    f,
                    "[{}]",
                    elements
                        .iter()
                        .map(|e| e.to_string())
                        .collect::<Vec<_>>()
                        .join(", ")
                )
            }
        }
    }
}<|MERGE_RESOLUTION|>--- conflicted
+++ resolved
@@ -643,8 +643,6 @@
         }
     }
 
-<<<<<<< HEAD
-=======
     pub fn get_symbol_id(&mut self) -> &mut Option<SymbolId> {
         match &mut self.variant {
             //TODO: there might be others, jsut eyeballed this wihtout thinking too much
@@ -657,7 +655,6 @@
         }
     }
 
->>>>>>> d0ef4b22
     //symbol id + type param ids
     pub fn get_symbol_ids(&self) -> Option<TypeIdent> {
         match &self.variant {
